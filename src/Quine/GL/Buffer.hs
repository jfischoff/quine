{-# LANGUAGE DeriveDataTypeable #-}
{-# LANGUAGE GeneralizedNewtypeDeriving #-}
{-# LANGUAGE DeriveGeneric #-}
{-# LANGUAGE PatternSynonyms #-}
{-# LANGUAGE ScopedTypeVariables #-}
{-# LANGUAGE FlexibleInstances #-}
{-# LANGUAGE TupleSections #-}
--------------------------------------------------------------------
-- |
-- Copyright :  (c) 2014 Edward Kmett and Jan-Philip Loos
-- License   :  BSD2
-- Maintainer:  Edward Kmett <ekmett@gmail.com>
-- Stability :  experimental
-- Portability: non-portable
--
-- OpenGL Doc: <https://www.opengl.org/sdk/docs/man/html/glBindBuffer.xhtml>
--
-- Also usable for bindless rendering:
-- <https://www.opengl.org/discussion_boards/showthread.php/170388-Bindless-Stuff>
--------------------------------------------------------------------
module Quine.GL.Buffer
  ( Buffer(..)
  , boundBufferAt
  -- * Buffer Data
  , BufferData(..)
  , bufferData
  , bufferDataDirect
  -- * Buffer Targets
  , BufferTarget(..)
  , pattern ArrayBuffer
  , pattern DrawIndirectBuffer
  , pattern ElementArrayBuffer
  , pattern PixelPackBuffer
  , pattern PixelUnpackBuffer
  , pattern TransformFeedbackBuffer
  , pattern UniformBuffer

  -- * Buffer Usage
  , BufferUsage(..)
  -- * Usage Types
  -- $usage
  -- $stream
  , pattern StreamDraw
  , pattern StreamRead
  , pattern StreamCopy
  -- $static
  , pattern StaticDraw
  , pattern StaticRead
  , pattern StaticCopy
  -- $dynamic
  , pattern DynamicDraw
  , pattern DynamicRead
  , pattern DynamicCopy
  ) where

import Control.Monad
import Control.Monad.IO.Class
import Control.Exception
import Data.Coerce
import Data.Data
import Data.Default
import qualified Data.Vector.Storable as V
import Data.Functor
import Foreign.Marshal.Alloc
import Foreign.Marshal.Array
import Foreign.Marshal.Utils (with)
import Foreign.Storable
import Foreign.Ptr
import Foreign.ForeignPtr
import GHC.Generics
import Graphics.GL.Core41
import Graphics.GL.Ext.EXT.DirectStateAccess
import Graphics.GL.Types
import Quine.StateVar
import Quine.GL.Object

-- | A 'Buffer' is the generic OpenGL storage object for multiple possible kind of data
--
-- For ArrayBuffer it storages vertex attributes like position, normal or color an provides
-- the MD (Multiple Data) in SIMD (Single Instruction, Multiple Data)
newtype Buffer a = Buffer GLuint deriving (Eq,Ord,Show,Read,Typeable,Data,Generic)

data BufferTarget = BufferTarget GLenum GLenum deriving (Typeable,Data,Generic)

newtype BufferUsage = BufferUsage GLenum deriving (Eq,Num,Show,Typeable,Data,Generic)

data BufferException = BufferException String deriving (Show,Typeable)
instance Exception BufferException

instance Object (Buffer a) where
  object = coerce
  isa i = (GL_FALSE /=) `liftM` glIsBuffer (coerce i)
  deletes xs = liftIO $ allocaArray n $ \p -> do
    pokeArray p (coerce xs)
    glDeleteBuffers (fromIntegral n) p
    where n = length xs

instance Gen (Buffer a) where
  gens n = liftIO $ allocaArray n $ \p -> do
    glGenBuffers (fromIntegral n) p
    map Buffer <$> peekArray n p

instance Default (Buffer a) where
  def = Buffer 0

-- * Buffer Data

class BufferData a where
<<<<<<< HEAD
  -- | perfom a monadic action with the pointer to the raw content and the size of it in bytes
  withRawData :: a -> (Int -> Ptr () -> IO ()) -> IO ()
  fromRawData :: Int -> Ptr () -> IO a
=======
  -- | perfom a monadic action with the pointer to the raw content and the number of elements
  withRawData :: MonadIO m => a -> (Ptr () -> IO b) -> m b
  -- | reads 'a' from a pointer and the given size of a in bytes 
  fromRawData :: MonadIO m => Int -> Ptr () -> m a
  -- | size of the complete data in bytes
  sizeOfData :: a -> Int
>>>>>>> 19746cad

-- | This instance writes the data interleaved because the 'Vector' structure is already interleaved.
-- If you want an different layout use a newtype wrapper or an own data structure.
instance Storable a => BufferData (V.Vector a) where
  withRawData v m = liftIO $ V.unsafeWith v $ m . castPtr
  fromRawData bytes ptr = liftIO $ do
    fp <- newForeignPtr_ $ castPtr ptr
    return $ V.unsafeFromForeignPtr0 fp (bytes `div` sizeOf (undefined::a))
  sizeOfData v = V.length v * sizeOf (undefined::a)

instance Storable a => BufferData [a] where
  withRawData v m = liftIO . withArray v $ m . castPtr
  fromRawData bytes = liftIO . peekArray (bytes `div` sizeOf (undefined::a)) . castPtr
  sizeOfData v = length v * sizeOf (undefined::a)

-- * Buffer Access

boundBufferAt :: BufferTarget -> StateVar (Buffer a)
boundBufferAt (BufferTarget target binding) = StateVar g s where
  g = do
    i <- alloca $ liftM2 (>>) (glGetIntegerv binding) peek
    return $ Buffer (fromIntegral i)
  s = glBindBuffer target . coerce

-- | bindless uploading data to the argumented buffer (since OpenGL 4.4+ or with gl_EXT_direct_state_access)
<<<<<<< HEAD
bufferDataDirect :: forall a. BufferData a => Buffer a -> StateVar (BufferUsage, a)
=======
bufferDataDirect :: forall f a. (Storable a, BufferData (f a)) => Buffer (f a) -> StateVar (BufferUsage, f a)
>>>>>>> 19746cad
bufferDataDirect (Buffer i)
  | gl_EXT_direct_state_access = StateVar g s
  | otherwise = throw $ BufferException "gl_EXT_direct_state_access unsupported" where
  g = alloca $ \sizePtr ->
      alloca $ \usagePtr -> do
        glGetNamedBufferParameterivEXT i GL_BUFFER_SIZE sizePtr
        glGetNamedBufferParameterivEXT i GL_BUFFER_USAGE usagePtr
        usage <- peek usagePtr
        size  <- peek sizePtr
        allocaBytes (fromIntegral size) $ \rawPtr -> do
          glGetNamedBufferSubDataEXT i 0 (fromIntegral size) (castPtr rawPtr)
          (BufferUsage $ fromIntegral usage,) <$> fromRawData (fromIntegral size) rawPtr
<<<<<<< HEAD
  s (u,v) = withRawData v $ \size ptr -> glNamedBufferDataEXT i (fromIntegral size) ptr (coerce u)
=======
  s (u,v) = withRawData v $ \ptr -> glNamedBufferDataEXT i (fromIntegral $ sizeOfData v) ptr (coerce u)
>>>>>>> 19746cad

-- | uploading data to the currently at 'BufferTarget' bound buffer
bufferData :: forall a. BufferData a => BufferTarget -> StateVar (BufferUsage, a)
bufferData (BufferTarget t _) = StateVar g s where
  g = alloca $ \sizePtr ->
      alloca $ \usagePtr -> do
        glGetBufferParameteriv t GL_BUFFER_SIZE sizePtr
        glGetBufferParameteriv t GL_BUFFER_USAGE usagePtr
        usage <- BufferUsage . fromIntegral <$> peek usagePtr
        size  <- peek sizePtr
        allocaBytes (fromIntegral size) $ \rawPtr -> do
          glGetBufferSubData t 0 (fromIntegral size) (castPtr rawPtr)
          (usage,) <$> fromRawData (fromIntegral size) rawPtr
  s (u,v) = withRawData v $ \ptr -> glBufferData t (fromIntegral $ sizeOfData v) ptr (coerce u)

-- * Buffer Types

-- | Vertex attributes
pattern ArrayBuffer = BufferTarget GL_ARRAY_BUFFER GL_ARRAY_BUFFER_BINDING

-- | Indirect command arguments
pattern DrawIndirectBuffer = BufferTarget GL_DRAW_INDIRECT_BUFFER GL_DRAW_INDIRECT_BUFFER_BINDING

-- | Vertex array indices
pattern ElementArrayBuffer = BufferTarget GL_ELEMENT_ARRAY_BUFFER GL_ELEMENT_ARRAY_BUFFER_BINDING

-- | Pixel read target
pattern PixelPackBuffer = BufferTarget GL_PIXEL_PACK_BUFFER GL_PIXEL_PACK_BUFFER_BINDING

-- | Texture data source
pattern PixelUnpackBuffer = BufferTarget GL_PIXEL_UNPACK_BUFFER GL_PIXEL_UNPACK_BUFFER_BINDING

-- | Transform feedback buffer
pattern TransformFeedbackBuffer = BufferTarget GL_TRANSFORM_FEEDBACK_BUFFER GL_TRANSFORM_FEEDBACK_BUFFER_BINDING

-- | Uniform block storage
--
-- You should probably use the 'Quine.GL.Block.STD140' newtype wrapper around the contents.
pattern UniformBuffer = BufferTarget GL_UNIFORM_BUFFER GL_UNIFORM_BUFFER_BINDING

-- * Usage

-- $usage
--
-- Terminology:
--
-- [Stream] The data store contents will be modified once and used at most a few times.
--
-- [Static] The data store contents will be modified once and used many times.
--
-- [Dynamic] The data store contents will be modified repeatedly and used many times.
--
-- [Draw] The data store contents are modified by the application, and used as the source for GL drawing and image specification commands.
--
-- [Read] The data store contents are modified by reading data from the GL, and used to return that data when queried by the application.
--
-- [Copy] The data store contents are modified by reading data from the GL, and used as the source for GL drawing and image specification commands.

pattern StreamDraw = BufferUsage GL_STREAM_DRAW
pattern StreamRead = BufferUsage GL_STREAM_READ
pattern StreamCopy = BufferUsage GL_STREAM_COPY
pattern StaticDraw = BufferUsage GL_STATIC_DRAW
pattern StaticRead = BufferUsage GL_STATIC_READ
pattern StaticCopy = BufferUsage GL_STATIC_COPY
pattern DynamicDraw = BufferUsage GL_DYNAMIC_DRAW
pattern DynamicRead = BufferUsage GL_DYNAMIC_READ
pattern DynamicCopy = BufferUsage GL_DYNAMIC_COPY<|MERGE_RESOLUTION|>--- conflicted
+++ resolved
@@ -106,18 +106,12 @@
 -- * Buffer Data
 
 class BufferData a where
-<<<<<<< HEAD
-  -- | perfom a monadic action with the pointer to the raw content and the size of it in bytes
-  withRawData :: a -> (Int -> Ptr () -> IO ()) -> IO ()
-  fromRawData :: Int -> Ptr () -> IO a
-=======
   -- | perfom a monadic action with the pointer to the raw content and the number of elements
   withRawData :: MonadIO m => a -> (Ptr () -> IO b) -> m b
   -- | reads 'a' from a pointer and the given size of a in bytes 
   fromRawData :: MonadIO m => Int -> Ptr () -> m a
   -- | size of the complete data in bytes
   sizeOfData :: a -> Int
->>>>>>> 19746cad
 
 -- | This instance writes the data interleaved because the 'Vector' structure is already interleaved.
 -- If you want an different layout use a newtype wrapper or an own data structure.
@@ -142,12 +136,8 @@
     return $ Buffer (fromIntegral i)
   s = glBindBuffer target . coerce
 
--- | bindless uploading data to the argumented buffer (since OpenGL 4.4+ or with gl_EXT_direct_state_access)
-<<<<<<< HEAD
+-- | bindless uploading data to the argumented buffer (since OpenGL 4.4+ or with 'gl_EXT_direct_state_access')
 bufferDataDirect :: forall a. BufferData a => Buffer a -> StateVar (BufferUsage, a)
-=======
-bufferDataDirect :: forall f a. (Storable a, BufferData (f a)) => Buffer (f a) -> StateVar (BufferUsage, f a)
->>>>>>> 19746cad
 bufferDataDirect (Buffer i)
   | gl_EXT_direct_state_access = StateVar g s
   | otherwise = throw $ BufferException "gl_EXT_direct_state_access unsupported" where
@@ -160,11 +150,7 @@
         allocaBytes (fromIntegral size) $ \rawPtr -> do
           glGetNamedBufferSubDataEXT i 0 (fromIntegral size) (castPtr rawPtr)
           (BufferUsage $ fromIntegral usage,) <$> fromRawData (fromIntegral size) rawPtr
-<<<<<<< HEAD
-  s (u,v) = withRawData v $ \size ptr -> glNamedBufferDataEXT i (fromIntegral size) ptr (coerce u)
-=======
   s (u,v) = withRawData v $ \ptr -> glNamedBufferDataEXT i (fromIntegral $ sizeOfData v) ptr (coerce u)
->>>>>>> 19746cad
 
 -- | uploading data to the currently at 'BufferTarget' bound buffer
 bufferData :: forall a. BufferData a => BufferTarget -> StateVar (BufferUsage, a)
